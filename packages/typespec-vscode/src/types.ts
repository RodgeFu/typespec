export const enum SettingName {
  TspServerPath = "typespec.tsp-server.path",
  InitTemplatesUrls = "typespec.initTemplatesUrls",
}

export const enum CommandName {
  ShowOutputChannel = "typespec.showOutputChannel",
  RestartServer = "typespec.restartServer",
  InstallGlobalCompilerCli = "typespec.installGlobalCompilerCli",
  CreateProject = "typespec.createProject",
  OpenUrl = "typespec.openUrl",
  ImportFromOpenApi3 = "typespec.importFromOpenApi3",
}

export interface InstallGlobalCliCommandArgs {
  /**
   * whether to confirm with end user before action
   * default: false
   */
  confirm: boolean;
  confirmTitle?: string;
  confirmPlaceholder?: string;
  /**
   * set to true to disable popup notification and show output channel when running the command
   */
  silentMode?: boolean;
}

export interface RestartServerCommandArgs {
  /**
   * whether to recreate TspLanguageClient instead of just restarting it
   */
  forceRecreate: boolean;
<<<<<<< HEAD
  popupRecreateLspError: boolean;
=======
  notificationMessage?: string;
>>>>>>> 7a917050
}

export const enum ResultCode {
  Success = "success",
  Fail = "fail",
  Cancelled = "cancelled",
  Timeout = "timeout",
}

<<<<<<< HEAD
interface SuccessResult<T = void> {
=======
interface SuccessResult<T> {
>>>>>>> 7a917050
  code: ResultCode.Success;
  value: T;
  details?: any;
}
<<<<<<< HEAD
=======

>>>>>>> 7a917050
interface UnsuccessResult {
  code: ResultCode.Fail | ResultCode.Cancelled | ResultCode.Timeout;
  details?: any;
}

<<<<<<< HEAD
export type Result<T = void> = SuccessResult<T> | UnsuccessResult;
=======
export type Result<T> = SuccessResult<T> | UnsuccessResult;
>>>>>>> 7a917050
<|MERGE_RESOLUTION|>--- conflicted
+++ resolved
@@ -31,11 +31,7 @@
    * whether to recreate TspLanguageClient instead of just restarting it
    */
   forceRecreate: boolean;
-<<<<<<< HEAD
-  popupRecreateLspError: boolean;
-=======
   notificationMessage?: string;
->>>>>>> 7a917050
 }
 
 export const enum ResultCode {
@@ -45,26 +41,15 @@
   Timeout = "timeout",
 }
 
-<<<<<<< HEAD
-interface SuccessResult<T = void> {
-=======
 interface SuccessResult<T> {
->>>>>>> 7a917050
   code: ResultCode.Success;
   value: T;
   details?: any;
 }
-<<<<<<< HEAD
-=======
 
->>>>>>> 7a917050
 interface UnsuccessResult {
   code: ResultCode.Fail | ResultCode.Cancelled | ResultCode.Timeout;
   details?: any;
 }
 
-<<<<<<< HEAD
-export type Result<T = void> = SuccessResult<T> | UnsuccessResult;
-=======
-export type Result<T> = SuccessResult<T> | UnsuccessResult;
->>>>>>> 7a917050
+export type Result<T = void> = SuccessResult<T> | UnsuccessResult;