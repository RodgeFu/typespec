--- conflicted
+++ resolved
@@ -162,10 +162,7 @@
   );
 
   const updateManager = new UpdateManager("doc-update", log);
-<<<<<<< HEAD
-
-=======
->>>>>>> 9cd9a9df
+
   const signatureHelpUpdateManager = new UpdateManager<CompileResult | undefined>(
     "signature-help",
     log,
@@ -257,20 +254,17 @@
       }
     });
 
-<<<<<<< HEAD
     signatureHelpUpdateManager.setCallback(async (updates, triggeredBy) => {
       // for signature help, we should always compile against the document that triggered the request
       // debounce can help to avoid the unnecessary triggering and compiler cache should be able to avoid the duplicates compile
       return await compileInCoreMode(triggeredBy);
     });
 
-=======
     signatureHelpUpdateManager.setCallback(async (_updates, triggeredBy) => {
       // for signature help, we should always compile against the document that triggered the request and core mode is enough for us
       // debounce can help to avoid the unnecessary triggering and compiler cache should be able to avoid the duplicates compile
       return await compileInCoreMode(triggeredBy);
     });
->>>>>>> 9cd9a9df
     const capabilities: ServerCapabilities = {
       textDocumentSync: TextDocumentSyncKind.Incremental,
       definitionProvider: true,
@@ -869,22 +863,11 @@
   async function getSignatureHelp(params: SignatureHelpParams): Promise<SignatureHelp | undefined> {
     if (isTspConfigFile(params.textDocument)) return undefined;
 
-<<<<<<< HEAD
-    const id = sId++;
-    log({ level: "debug", message: `getSignatureHelp start ${id}` });
-    const result = await signatureHelpUpdateManager.scheduleUpdate(params.textDocument, "changed");
-    log({
-      level: "debug",
-      message: `getSignatureHelp got result ${id}: isUndefined = ${result === undefined}`,
-    });
-    //const result = await compileInCoreMode(params.textDocument);
-=======
     const result = await signatureHelpUpdateManager.scheduleUpdate(params.textDocument, "changed");
     log({
       level: "debug",
       message: `getSignatureHelp got compile result: isUndefined = ${result === undefined}`,
     });
->>>>>>> 9cd9a9df
     if (result === undefined) {
       return undefined;
     }
