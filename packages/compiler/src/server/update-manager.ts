--- conflicted
+++ resolved
@@ -66,10 +66,7 @@
 
   /**
    * Callback will only be invoked after start() is called.
-<<<<<<< HEAD
-=======
    * We need to start explicitly to avoid compiling with incorrect settings when the lsp hasn't fully initialized (the client settings are not loaded yet.)
->>>>>>> 9cd9a9df
    */
   public start() {
     this.#isStarted = true;
@@ -136,11 +133,7 @@
 
   /**
    * T will be returned if the schedule is triggered eventually, if a newer scheduleUpdate
-<<<<<<< HEAD
-   *  occurs before the debounce time, the previous one will be cancelled and return undefined.
-=======
    *  occurs before the debounce time, the previous ones will be cancelled and return undefined.
->>>>>>> 9cd9a9df
    */
   public scheduleUpdate(
     document: TextDocument | TextDocumentIdentifier,
@@ -210,11 +203,7 @@
     return promise.getPromise();
   }
 
-<<<<<<< HEAD
-  /** Clear all promises before the given id */
-=======
   /** Clear all promises before the given id to make sure we are not leaking anything */
->>>>>>> 9cd9a9df
   function clearPromisesBefore(id: number) {
     // clear all promises before with id < the given id
     for (const k of executionPromises.keys()) {
