--- conflicted
+++ resolved
@@ -199,13 +199,8 @@
 
     const timer = startTimer();
     const exitCallbacks = [];
-<<<<<<< HEAD
-    const allPromises: Promise<any>[] = [];
-    const EXIT_EVENT_NAME = "exit";
-=======
     const EXIT_EVENT_NAME = "exit";
     const allPromises: Promise<any>[] = [];
->>>>>>> e8d0f0f1
     for (const rule of filteredRules.values()) {
       const createTiming = startTimer();
       const listener = rule.create(createLinterRuleContext(program, rule, diagnostics));
@@ -214,15 +209,11 @@
         const timedCb = (...args: any[]) => {
           const timer = startTimer();
           const result = (cb as any)(...args);
-<<<<<<< HEAD
-          if (name === EXIT_EVENT_NAME && rule.async === true) {
-=======
           if (name === EXIT_EVENT_NAME && isPromise(result)) {
             compilerAssert(
               rule.async,
               `Linter rule "${rule.id}" is not marked as async but returned a promise from the "${name}" callback.`,
             );
->>>>>>> e8d0f0f1
             const rr = result.finally(() => {
               const duration = timer.end();
               stats.runtime.rules[rule.id] += duration;
