--- conflicted
+++ resolved
@@ -2338,40 +2338,22 @@
 
 interface LinterRuleDefinitionSync<N extends string, DM extends DiagnosticMessages>
   extends LinterRuleDefinitionBase<N, DM> {
-<<<<<<< HEAD
-  /** Sync linter rule where sync callback is expected for the 'exit' event */
-  async?: false;
-  /** Creator */
-  create(context: LinterRuleContext<DM>): SemanticNodeListener & {
-    exit?: (context: Program) => void | undefined;
-  };
-=======
   /** Whether this is an async rule. Default is false */
   async?: false;
   /** Creator */
   create(
     context: LinterRuleContext<DM>,
   ): SemanticNodeListener & { exit?: (context: Program) => void | undefined };
->>>>>>> e8d0f0f1
 }
 
 interface LinterRuleDefinitionAsync<N extends string, DM extends DiagnosticMessages>
   extends LinterRuleDefinitionBase<N, DM> {
-<<<<<<< HEAD
-  /** Async linter rule where async callback is expected for the 'exit' event */
-  async: true;
-  /** Creator */
-  create(context: LinterRuleContext<DM>): SemanticNodeListener & {
-    exit?: (context: Program) => Promise<void | undefined>;
-  };
-=======
   /** Whether this is an async rule. Default is false */
   async: true;
   /** Creator */
   create(
     context: LinterRuleContext<DM>,
   ): SemanticNodeListener & { exit?: (context: Program) => Promise<void | undefined> };
->>>>>>> e8d0f0f1
 }
 
 export type LinterRuleDefinition<N extends string, DM extends DiagnosticMessages> =
